import XCTest
import Combine
import SwiftUI
@testable import ObservableStore

final class ObservableStoreTests: XCTestCase {
    /// App state
    struct AppModel: ModelProtocol {
        enum Action: Hashable {
            case increment
            case delayIncrement(Double)
            case setCount(Int)
            case setEditor(Editor)
            case createEmptyFxThatCompletesImmediately
        }
        
        /// Services like API methods go here
        struct Environment {
            func delayIncrement(
                seconds: Double
            ) -> AnyPublisher<Action, Never> {
                Just(Action.increment)
                    .delay(
                        for: .seconds(seconds),
                        scheduler: DispatchQueue.main
                    )
                    .eraseToAnyPublisher()
            }
        }
        
        /// State update function
        static func update(
            state: AppModel,
            action: Action,
            environment: Environment
        ) -> Update<AppModel> {
            switch action {
            case .increment:
                var model = state
                model.count = model.count + 1
                return Update(state: model)
            case .delayIncrement(let seconds):
                return Update(
                    state: state,
                    fx: environment.delayIncrement(seconds: seconds)
                )
            case .setCount(let count):
                var model = state
                model.count = count
                return Update(state: model)
            case .setEditor(let editor):
                var model = state
                model.editor = editor
                return Update(state: model)
            case .createEmptyFxThatCompletesImmediately:
                let fx: Fx<Action> = Empty(completeImmediately: true)
                    .eraseToAnyPublisher()
                return Update(state: state, fx: fx)
            }
        }
        
        struct Editor: Hashable {
            struct Input: Hashable {
                var text: String = ""
                var isFocused: Bool = true
            }
            var input = Input()
        }
        
        var count = 0
        var editor = Editor()
    }
    
    struct SimpleCountView: View {
        @Binding var count: Int
        
        var body: some View {
            Text("Count: \(count)")
        }
    }
    
    var cancellables = Set<AnyCancellable>()
    
    override func setUp() {
        // Empty cancellables
        self.cancellables = Set()
    }
    
    func testStateAdvance() throws {
        let store = Store(
            state: AppModel(),
            environment: AppModel.Environment()
        )
        
        store.send(.increment)
        XCTAssertEqual(store.state.count, 1, "state is advanced")
    }
<<<<<<< HEAD

    /// Tests that the immediately-completing empty Fx used as the default for
    /// updates get removed from the cancellables array.
    /// 
    /// Failure to remove immediately-completing fx would cause a memory leak.
    func testEmptyFxRemovedOnComplete() {
=======
    
    func testBinding() throws {
        let store = Store(
            state: AppModel(),
            environment: AppModel.Environment()
        )
        let view = SimpleCountView(
            count: Binding(
                store: store,
                get: \.count,
                tag: AppModel.Action.setCount
            )
        )
        view.count = 2
        XCTAssertEqual(view.count, 2, "binding is set")
        XCTAssertEqual(store.state.count, 2, "binding sends action to store")
    }
    
    func testDeepBinding() throws {
>>>>>>> e54ae1df
        let store = Store(
            state: AppModel(),
            environment: AppModel.Environment()
        )
<<<<<<< HEAD
        store.send(.increment)
        store.send(.increment)
        store.send(.increment)
        let expectation = XCTestExpectation(
            description: "cancellable removed when publisher completes"
=======
        let binding = Binding(
            store: store,
            get: \.editor,
            tag: AppModel.Action.setEditor
        )
            .input
            .text
        binding.wrappedValue = "floop"
        XCTAssertEqual(
            store.state.editor.input.text,
            "floop",
            "specialized binding sets deep property"
>>>>>>> e54ae1df
        )
        DispatchQueue.main.async {
            XCTAssertEqual(
                store.cancellables.count,
                0,
                "cancellables removed when publisher completes"
            )
            expectation.fulfill()
        }
        wait(for: [expectation], timeout: 0.1)
    }
<<<<<<< HEAD

    /// Tests that immediately-completing Fx get removed from the cancellables.
    ///
    /// array. Failure to remove immediately-completing fx would cause a
    /// memory leak.
    ///
    /// When you don't specify fx for an update, we default to
    /// an immediately-completing `Empty` publisher, so this test is
    /// technically the same as the one above. The difference is that it
    /// does not rely on an implementation detail of `Update` but instead
    /// tests this behavior directly, in case the implementation were to
    /// change somehow.
    func testEmptyFxThatCompleteImmiedatelyRemovedOnComplete() {
=======
    
    func testEmptyFxRemovedOnComplete() {
>>>>>>> e54ae1df
        let store = Store(
            state: AppModel(),
            environment: AppModel.Environment()
        )
        store.send(.createEmptyFxThatCompletesImmediately)
        store.send(.createEmptyFxThatCompletesImmediately)
        store.send(.createEmptyFxThatCompletesImmediately)
        let expectation = XCTestExpectation(
            description: "cancellable removed when publisher completes"
        )
        DispatchQueue.main.async {
            XCTAssertEqual(
                store.cancellables.count,
                0,
                "cancellables removed when publisher completes"
            )
            expectation.fulfill()
        }
        wait(for: [expectation], timeout: 0.1)
    }
    
    func testAsyncFxRemovedOnComplete() {
        let store = Store(
            state: AppModel(),
            environment: AppModel.Environment()
        )
        store.send(.delayIncrement(0.1))
        store.send(.delayIncrement(0.2))
        let expectation = XCTestExpectation(
            description: "cancellable removed when publisher completes"
        )
        DispatchQueue.main.asyncAfter(deadline: .now() + 0.3) {
            XCTAssertEqual(
                store.cancellables.count,
                0,
                "cancellables removed when publisher completes"
            )
            expectation.fulfill()
        }
        wait(for: [expectation], timeout: 0.5)
    }
    
    func testPublishedPropertyFires() throws {
        let store = Store(
            state: AppModel(),
            environment: AppModel.Environment()
        )
        
        var count = 0
        store.$state
            .sink(receiveValue: { _ in
                count = count + 1
            })
            .store(in: &cancellables)
        
        store.send(.increment)
        store.send(.increment)
        store.send(.increment)
        
        let expectation = XCTestExpectation(
            description: "publisher fires when state changes"
        )
        DispatchQueue.main.async {
            XCTAssertEqual(
                count,
                4,
                "publisher fires when state changes"
            )
            expectation.fulfill()
        }
        wait(for: [expectation], timeout: 0.2)
    }
    
    func testStateOnlySetWhenNotEqual() {
        let store = Store(
            state: AppModel(),
            environment: AppModel.Environment()
        )
        
        var count = 0
        store.$state
            .sink(receiveValue: { _ in
                count = count + 1
            })
            .store(in: &cancellables)
        
        store.send(.setCount(10))
        store.send(.setCount(10))
        store.send(.setCount(10))
        store.send(.setCount(10))
        
        let expectation = XCTestExpectation(
            description: "publisher does not fire when state does not change"
        )
        DispatchQueue.main.async {
            // Publisher should fire twice: once for initial state,
            // once for state change.
            XCTAssertEqual(
                count,
                2,
                "publisher does not fire when state does not change"
            )
            expectation.fulfill()
        }
        wait(for: [expectation], timeout: 0.2)
    }
    
    /// Definition for app to test updates
    struct TestUpdateMergeFxState: ModelProtocol {
        enum Action {
            case setTitleAndSubtitleViaMergeFx(
                title: String,
                subtitle: String
            )
            case setTitle(String)
            case setSubtitle(String)
        }
        
        struct Environment {}
        
        /// Update function for Fx tests (below)
        static func update(
            state: Self,
            action: Action,
            environment: Environment
        ) -> Update<Self> {
            switch action {
            case .setTitle(let title):
                var model = state
                model.title = title
                return Update(state: model)
            case .setSubtitle(let subtitle):
                var model = state
                model.subtitle = subtitle
                return Update(state: model)
            case .setTitleAndSubtitleViaMergeFx(let title, let subtitle):
                let a = Just(Action.setTitle(title))
                    .eraseToAnyPublisher()
                let b = Just(Action.setSubtitle(subtitle))
                    .eraseToAnyPublisher()
                return Update(
                    state: state,
                    fx: a
                )
                .mergeFx(b)
            }
        }
        
        var title: String = ""
        var subtitle: String = ""
    }
    
    func testUpdateMergeFx() {
        let store = Store(
            state: TestUpdateMergeFxState(),
            environment: TestUpdateMergeFxState.Environment()
        )
        store.send(
            .setTitleAndSubtitleViaMergeFx(
                title: "title",
                subtitle: "subtitle"
            )
        )
        
        let expectation = XCTestExpectation(
            description: "check that update fx are merged"
        )
        
        DispatchQueue.main.asyncAfter(deadline: .now() + 0.1) {
            XCTAssertEqual(
                store.state.title,
                "title",
                "title set"
            )
            XCTAssertEqual(
                store.state.subtitle,
                "subtitle",
                "subtitle set"
            )
            expectation.fulfill()
        }
        wait(for: [expectation], timeout: 0.2)
    }
    
    func testInitialActionInit() throws {
        let store = Store(
            state: AppModel(),
            action: .increment,
            environment: AppModel.Environment()
        )
        XCTAssertEqual(
            store.state.count,
            1,
            "action was sent to store during init"
        )
    }
    
    func testActionsPublisher() throws {
        let store = Store(
            state: AppModel(),
            action: .increment,
            environment: AppModel.Environment()
        )

        var actions: [AppModel.Action] = []
        store.actions
            .sink(receiveValue: { action in
                actions.append(action)
            })
            .store(in: &cancellables)
        
        store.send(.setCount(1))
        store.send(.setCount(2))
        store.send(.setCount(3))
        
        let expectation = XCTestExpectation(
            description: "actions publisher fires for every action"
        )

        DispatchQueue.main.async {

            // Publisher should fire twice: once for initial state,
            // once for state change.
            XCTAssertEqual(
                actions,
                [
                    .setCount(1),
                    .setCount(2),
                    .setCount(3)
                ],
                "publisher does not fire when state does not change"
            )
            expectation.fulfill()
        }
        wait(for: [expectation], timeout: 0.1)
    }
}<|MERGE_RESOLUTION|>--- conflicted
+++ resolved
@@ -95,58 +95,21 @@
         store.send(.increment)
         XCTAssertEqual(store.state.count, 1, "state is advanced")
     }
-<<<<<<< HEAD
 
     /// Tests that the immediately-completing empty Fx used as the default for
     /// updates get removed from the cancellables array.
     /// 
     /// Failure to remove immediately-completing fx would cause a memory leak.
     func testEmptyFxRemovedOnComplete() {
-=======
-    
-    func testBinding() throws {
-        let store = Store(
-            state: AppModel(),
-            environment: AppModel.Environment()
-        )
-        let view = SimpleCountView(
-            count: Binding(
-                store: store,
-                get: \.count,
-                tag: AppModel.Action.setCount
-            )
-        )
-        view.count = 2
-        XCTAssertEqual(view.count, 2, "binding is set")
-        XCTAssertEqual(store.state.count, 2, "binding sends action to store")
-    }
-    
-    func testDeepBinding() throws {
->>>>>>> e54ae1df
-        let store = Store(
-            state: AppModel(),
-            environment: AppModel.Environment()
-        )
-<<<<<<< HEAD
+        let store = Store(
+            state: AppModel(),
+            environment: AppModel.Environment()
+        )
         store.send(.increment)
         store.send(.increment)
         store.send(.increment)
         let expectation = XCTestExpectation(
             description: "cancellable removed when publisher completes"
-=======
-        let binding = Binding(
-            store: store,
-            get: \.editor,
-            tag: AppModel.Action.setEditor
-        )
-            .input
-            .text
-        binding.wrappedValue = "floop"
-        XCTAssertEqual(
-            store.state.editor.input.text,
-            "floop",
-            "specialized binding sets deep property"
->>>>>>> e54ae1df
         )
         DispatchQueue.main.async {
             XCTAssertEqual(
@@ -158,7 +121,6 @@
         }
         wait(for: [expectation], timeout: 0.1)
     }
-<<<<<<< HEAD
 
     /// Tests that immediately-completing Fx get removed from the cancellables.
     ///
@@ -172,10 +134,6 @@
     /// tests this behavior directly, in case the implementation were to
     /// change somehow.
     func testEmptyFxThatCompleteImmiedatelyRemovedOnComplete() {
-=======
-    
-    func testEmptyFxRemovedOnComplete() {
->>>>>>> e54ae1df
         let store = Store(
             state: AppModel(),
             environment: AppModel.Environment()
@@ -196,7 +154,7 @@
         }
         wait(for: [expectation], timeout: 0.1)
     }
-    
+
     func testAsyncFxRemovedOnComplete() {
         let store = Store(
             state: AppModel(),
