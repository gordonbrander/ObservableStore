//
//  Store.swift
//
//  Created by Gordon Brander on 9/15/21.

import Foundation
import Combine
import SwiftUI

/// Fx is a publisher that publishes actions and never fails.
public typealias Fx<Action> = AnyPublisher<Action, Never>

/// A model is an equatable type that knows how to create
/// state `Updates` for itself via a static update function.
public protocol ModelProtocol: Equatable {
    associatedtype Action
    associatedtype Environment

    static func update(
        state: Self,
        action: Action,
        environment: Environment
    ) -> Update<Self>
}

/// Update represents a state change, together with an `Fx` publisher,
/// and an optional `Transaction`.
<<<<<<< HEAD
public struct Update<State, Action> {
=======
public struct Update<Model>
where Model: ModelProtocol {
>>>>>>> 12301f6e
    /// `State` for this update
    public var state: Model
    /// `Fx` for this update.
    /// Default is an `Empty` publisher (no effects)
    public var fx: Fx<Model.Action>
    /// The transaction that should be set during this update.
    /// Store uses this value to set the transaction while updating state,
    /// allowing you to drive explicit animations from your update function.
    /// If left `nil`, store will defer to the global transaction
    /// for this state update.
    /// See https://developer.apple.com/documentation/swiftui/transaction
    public var transaction: Transaction?

    public init(
        state: Model,
        fx: Fx<Model.Action> = Empty(completeImmediately: true)
            .eraseToAnyPublisher(),
        transaction: Transaction? = nil
    ) {
        self.state = state
        self.fx = fx
        self.transaction = transaction
    }

    /// Merge existing fx together with new fx.
    /// - Returns a new `Update`
    public func mergeFx(_ fx: Fx<Model.Action>) -> Update<Model> {
        var this = self
        this.fx = self.fx.merge(with: fx).eraseToAnyPublisher()
        return this
    }

    /// Set explicit animation for this update.
    /// Sets new transaction with specified animation.
    /// - Returns a new `Update`
    public func animation(_ animation: Animation? = .default) -> Self {
        var this = self
        this.transaction = Transaction(animation: animation)
        return this
    }

    /// Pipe a state through another update function.
    /// Allows you to compose multiple update functions together through
    /// method chaining.
    ///
    /// - Updates state,
    /// - Merges `fx`.
    /// - Replaces `transaction` with new `Update` transaction.
    ///
    /// - Returns a new `Update`
    public func pipe(
        _ through: (Model) -> Self
    ) -> Self {
        let next = through(self.state)
        let fx = self.fx.merge(with: next.fx).eraseToAnyPublisher()
        return Update(
            state: next.state,
            fx: fx,
            transaction: next.transaction
        )
    }
}

/// A store is any type that can
/// - get an equatable `state`
/// - `send` actions
<<<<<<< HEAD
/// Stores are equatable, meaning you can also use them with `EquatableView`.
public protocol StoreProtocol {
    associatedtype State
    associatedtype Action
=======
public protocol StoreProtocol {
    associatedtype Model: ModelProtocol
>>>>>>> 12301f6e

    var state: Model { get }

<<<<<<< HEAD
    func send(_ action: Action) -> Void
=======
    func send(_ action: Model.Action) -> Void
>>>>>>> 12301f6e
}

/// Store is a source of truth for a state.
///
/// Store is an `ObservableObject`. You can use it in a view via
/// `@ObservedObject` or `@StateObject` to power view rendering.
///
/// Store has a `@Published` `state` (typically a struct).
/// All updates and effects to this state happen through actions
/// sent to `store.send`.
<<<<<<< HEAD
public final class Store<State, Action, Environment>:
    ObservableObject, StoreProtocol, Equatable
where
    State: Equatable
{
    public static func == (
        lhs: Store<State, Action, Environment>,
        rhs: Store<State, Action, Environment>
    ) -> Bool {
        lhs.state == rhs.state
    }

=======
public final class Store<Model>: ObservableObject, StoreProtocol
where Model: ModelProtocol
{
>>>>>>> 12301f6e
    /// Stores cancellables by ID
    private(set) var cancellables: [UUID: AnyCancellable] = [:]
    /// Current state.
    /// All writes to state happen through actions sent to `Store.send`.
    @Published public private(set) var state: Model
    /// Environment, which typically holds references to outside information,
    /// such as API methods.
    ///
    /// This is also a good place to put long-lived services, such as keyboard
    /// listeners, since its lifetime will match the lifetime of the Store.
    ///
    /// Tip: if you need to publish external events to the store, such as
    /// keyboard events, consider publishing them via a Combine Publisher on
    /// the environment. You can subscribe to the publisher in `update`, for
    /// example, by firing an action `onAppear`, then mapping the environment
    /// publisher to an `fx` and returning it as part of an `Update`.
    /// Store will hold on to the resulting `fx` publisher until it completes,
    /// which in the case of long-lived services, could be until the
    /// app is stopped.
    public var environment: Model.Environment

    public init(
        state: Model,
        environment: Model.Environment
    ) {
        self.state = state
        self.environment = environment
    }

    /// Subscribe to a publisher of actions, piping them through to
    /// the store.
    ///
    /// Holds on to the cancellable until publisher completes.
    /// When publisher completes, removes cancellable.
    public func subscribe(to fx: Fx<Model.Action>) {
        // Create a UUID for the cancellable.
        // Store cancellable in dictionary by UUID.
        // Remove cancellable from dictionary upon effect completion.
        // This retains the effect pipeline for as long as it takes to complete
        // the effect, and then removes it, so we don't have a cancellables
        // memory leak.
        let id = UUID()

        // Did fx complete immediately?
        // We use this flag to deal with a race condition where
        // an effect can complete before it is added to cancellables,
        // meaking receiveCompletion tries to clean it up before it is added.
        var didComplete = false
        let cancellable = fx
            .sink(
                receiveCompletion: { [weak self] _ in
                    didComplete = true
                    self?.cancellables.removeValue(forKey: id)
                },
                receiveValue: { [weak self] action in
                    self?.send(action)
                }
            )
        if !didComplete {
            self.cancellables[id] = cancellable
        }
    }

    /// Send an action to the store to update state and generate effects.
    /// Any effects generated are fed back into the store.
    ///
    /// Note: SwiftUI requires that all UI changes happen on main thread.
    /// We run effects as-given, without forcing them on to main thread.
    /// This means that main-thread effects will be run immediately, enabling
    /// you to drive things like withAnimation via actions.
    /// However it also means that publishers which run off-main-thread MUST
    /// make sure that they join the main thread (e.g. with
    /// `.receive(on: DispatchQueue.main)`).
    public func send(_ action: Model.Action) {
        // Generate next state and effect
        let next = Model.update(
            state: self.state,
            action: action,
            environment: self.environment
        )
        // Set `state` if changed.
        //
        // Mutating state (a `@Published` property) will fire `objectWillChange`
        // and cause any views that subscribe to store to re-evaluate
        // their body property.
        //
        // If no change has occurred, we avoid setting the property
        // so that body does not need to be reevaluated.
        if self.state != next.state {
            // If transaction is specified by update, set state with
            // that transaction.
            //
            // Otherwise, if transaction is nil, just set state, and
            // defer to global transaction.
            if let transaction = next.transaction {
                withTransaction(transaction) {
                    self.state = next.state
                }
            } else {
                self.state = next.state
            }
        }
        // Run effect
        self.subscribe(to: next.fx)
    }
}

/// A cursor provides a complete description of how to map from one component
/// domain to another.
public protocol CursorProtocol {
    associatedtype Model: ModelProtocol
    associatedtype ViewModel: ModelProtocol

    /// Get an inner state from an outer state
    static func get(state: Model) -> ViewModel

    /// Set an inner state on an outer state, returning an outer state
    static func set(state: Model, inner: ViewModel) -> Model

    /// Tag an inner action, transforming it into an outer action
    static func tag(_ action: ViewModel.Action) -> Model.Action
}

<<<<<<< HEAD
/// A cursor combines a lens and a taggable action to provide a complete
/// description of how to map from one component domain to another.
public protocol CursorProtocol: LensProtocol, TaggableActionProtocol {}

public extension CursorProtocol {
=======
extension CursorProtocol {
>>>>>>> 12301f6e
    /// Update an outer state through a cursor.
    /// CursorProtocol.update offers a convenient way to call child
    /// update functions from the parent domain, and get parent-domain
    /// states and actions back from it.
    ///
    /// - `with` the inner update function to use
    /// - `state` the outer state
    /// - `action` the inner action
    /// - `environment` the environment for the update function
    /// - Returns a new outer state
<<<<<<< HEAD
    static func update<Environment>(
        with update: (
            InnerState,
            InnerAction,
            Environment
        ) -> Update<InnerState, InnerAction>,
        state: OuterState,
        action innerAction: InnerAction,
        environment: Environment
    ) -> Update<OuterState, OuterAction> {
        let next = update(get(state: state), innerAction, environment)
=======
    public static func update(
        state: Model,
        action viewAction: ViewModel.Action,
        environment: ViewModel.Environment
    ) -> Update<Model> {
        let next = ViewModel.update(
            state: get(state: state),
            action: viewAction,
            environment: environment
        )
>>>>>>> 12301f6e
        return Update(
            state: set(state: state, inner: next.state),
            fx: next.fx.map(tag).eraseToAnyPublisher(),
            transaction: next.transaction
        )
    }
}

/// ViewStore is a local projection of a Store that can be passed down to
/// a child view.
//  NOTE: ViewStore works like Binding. It reads state at runtime using a
//  getter closure that you provide. It is important that we
//  read the state via a closure, like Binding does, rather than
//  storing the literal value as a property of the instance.
//  If you store the literal value as a property, you will have "liveness"
//  issues with the data in views, especially around things like text editors.
//  Letters entered out of order, old states showing up, etc.
//  I suspect this has something to do with either the guts of SwiftUI or the
//  guts of UIViewRepresentable.
//  2022-06-12 Gordon Brander
public struct ViewStore<ViewModel>: StoreProtocol
where ViewModel: ModelProtocol
{
<<<<<<< HEAD
    public static func == (
        lhs: ViewStore<State, Action>,
        rhs: ViewStore<State, Action>
    ) -> Bool {
        lhs.state == rhs.state
    }

    private let _get: () -> State
    private let _send: (Action) -> Void
=======
    private let _get: () -> ViewModel
    private let _send: (ViewModel.Action) -> Void
>>>>>>> 12301f6e

    /// Initialize a ViewStore using a get and send closure.
    public init(
        get: @escaping () -> ViewModel,
        send: @escaping (ViewModel.Action) -> Void
    ) {
        self._get = get
        self._send = send
    }

    /// Get current state
    public var state: ViewModel { self._get() }

    /// Send an action
    public func send(_ action: ViewModel.Action) {
        self._send(action)
    }
}

<<<<<<< HEAD
public extension ViewStore {
=======
extension ViewStore {
>>>>>>> 12301f6e
    /// Initialize a ViewStore from a store of some type, and a cursor.
    /// - Store can be any type conforming to `StoreProtocol`
    /// - Cursor can be any type conforming to `CursorProtocol`
    init<Store, Cursor>(store: Store, cursor: Cursor.Type)
    where
        Store: StoreProtocol,
        Cursor: CursorProtocol,
        Store.Model == Cursor.Model,
        ViewModel == Cursor.ViewModel
    {
        self.init(
            get: { Cursor.get(state: store.state) },
            send: { action in store.send(Cursor.tag(action)) }
        )
    }
}

public extension ViewStore {
    /// Create a ViewStore for a constant state that swallows actions.
    /// Convenience for view previews.
<<<<<<< HEAD
    static func constant(
        state: State
    ) -> ViewStore<State, Action> {
        ViewStore<State, Action>(
=======
    public static func constant(
        state: ViewModel
    ) -> ViewStore<ViewModel> {
        ViewStore<ViewModel>(
>>>>>>> 12301f6e
            get: { state },
            send: { action in }
        )
    }
}

public extension Binding {
    /// Initialize a Binding from a store.
    /// - `get` reads the store state to a binding value.
    /// - `tag` transforms the value into an action.
    /// - Returns a binding suitable for use in a vanilla SwiftUI view.
    init<Store: StoreProtocol>(
        store: Store,
        get: @escaping (Store.Model) -> Value,
        tag: @escaping (Value) -> Store.Model.Action
    ) {
        self.init(
            get: { get(store.state) },
            set: { value in store.send(tag(value)) }
        )
    }
}<|MERGE_RESOLUTION|>--- conflicted
+++ resolved
@@ -25,12 +25,8 @@
 
 /// Update represents a state change, together with an `Fx` publisher,
 /// and an optional `Transaction`.
-<<<<<<< HEAD
-public struct Update<State, Action> {
-=======
 public struct Update<Model>
 where Model: ModelProtocol {
->>>>>>> 12301f6e
     /// `State` for this update
     public var state: Model
     /// `Fx` for this update.
@@ -97,23 +93,12 @@
 /// A store is any type that can
 /// - get an equatable `state`
 /// - `send` actions
-<<<<<<< HEAD
-/// Stores are equatable, meaning you can also use them with `EquatableView`.
-public protocol StoreProtocol {
-    associatedtype State
-    associatedtype Action
-=======
 public protocol StoreProtocol {
     associatedtype Model: ModelProtocol
->>>>>>> 12301f6e
 
     var state: Model { get }
 
-<<<<<<< HEAD
-    func send(_ action: Action) -> Void
-=======
     func send(_ action: Model.Action) -> Void
->>>>>>> 12301f6e
 }
 
 /// Store is a source of truth for a state.
@@ -124,24 +109,9 @@
 /// Store has a `@Published` `state` (typically a struct).
 /// All updates and effects to this state happen through actions
 /// sent to `store.send`.
-<<<<<<< HEAD
-public final class Store<State, Action, Environment>:
-    ObservableObject, StoreProtocol, Equatable
-where
-    State: Equatable
-{
-    public static func == (
-        lhs: Store<State, Action, Environment>,
-        rhs: Store<State, Action, Environment>
-    ) -> Bool {
-        lhs.state == rhs.state
-    }
-
-=======
 public final class Store<Model>: ObservableObject, StoreProtocol
 where Model: ModelProtocol
 {
->>>>>>> 12301f6e
     /// Stores cancellables by ID
     private(set) var cancellables: [UUID: AnyCancellable] = [:]
     /// Current state.
@@ -265,38 +235,16 @@
     static func tag(_ action: ViewModel.Action) -> Model.Action
 }
 
-<<<<<<< HEAD
-/// A cursor combines a lens and a taggable action to provide a complete
-/// description of how to map from one component domain to another.
-public protocol CursorProtocol: LensProtocol, TaggableActionProtocol {}
-
-public extension CursorProtocol {
-=======
 extension CursorProtocol {
->>>>>>> 12301f6e
     /// Update an outer state through a cursor.
     /// CursorProtocol.update offers a convenient way to call child
     /// update functions from the parent domain, and get parent-domain
     /// states and actions back from it.
     ///
-    /// - `with` the inner update function to use
     /// - `state` the outer state
     /// - `action` the inner action
     /// - `environment` the environment for the update function
     /// - Returns a new outer state
-<<<<<<< HEAD
-    static func update<Environment>(
-        with update: (
-            InnerState,
-            InnerAction,
-            Environment
-        ) -> Update<InnerState, InnerAction>,
-        state: OuterState,
-        action innerAction: InnerAction,
-        environment: Environment
-    ) -> Update<OuterState, OuterAction> {
-        let next = update(get(state: state), innerAction, environment)
-=======
     public static func update(
         state: Model,
         action viewAction: ViewModel.Action,
@@ -307,7 +255,6 @@
             action: viewAction,
             environment: environment
         )
->>>>>>> 12301f6e
         return Update(
             state: set(state: state, inner: next.state),
             fx: next.fx.map(tag).eraseToAnyPublisher(),
@@ -331,20 +278,8 @@
 public struct ViewStore<ViewModel>: StoreProtocol
 where ViewModel: ModelProtocol
 {
-<<<<<<< HEAD
-    public static func == (
-        lhs: ViewStore<State, Action>,
-        rhs: ViewStore<State, Action>
-    ) -> Bool {
-        lhs.state == rhs.state
-    }
-
-    private let _get: () -> State
-    private let _send: (Action) -> Void
-=======
     private let _get: () -> ViewModel
     private let _send: (ViewModel.Action) -> Void
->>>>>>> 12301f6e
 
     /// Initialize a ViewStore using a get and send closure.
     public init(
@@ -364,15 +299,11 @@
     }
 }
 
-<<<<<<< HEAD
-public extension ViewStore {
-=======
 extension ViewStore {
->>>>>>> 12301f6e
     /// Initialize a ViewStore from a store of some type, and a cursor.
     /// - Store can be any type conforming to `StoreProtocol`
     /// - Cursor can be any type conforming to `CursorProtocol`
-    init<Store, Cursor>(store: Store, cursor: Cursor.Type)
+    public init<Store, Cursor>(store: Store, cursor: Cursor.Type)
     where
         Store: StoreProtocol,
         Cursor: CursorProtocol,
@@ -386,32 +317,25 @@
     }
 }
 
-public extension ViewStore {
+extension ViewStore {
     /// Create a ViewStore for a constant state that swallows actions.
     /// Convenience for view previews.
-<<<<<<< HEAD
-    static func constant(
-        state: State
-    ) -> ViewStore<State, Action> {
-        ViewStore<State, Action>(
-=======
     public static func constant(
         state: ViewModel
     ) -> ViewStore<ViewModel> {
         ViewStore<ViewModel>(
->>>>>>> 12301f6e
             get: { state },
             send: { action in }
         )
     }
 }
 
-public extension Binding {
+extension Binding {
     /// Initialize a Binding from a store.
     /// - `get` reads the store state to a binding value.
     /// - `tag` transforms the value into an action.
     /// - Returns a binding suitable for use in a vanilla SwiftUI view.
-    init<Store: StoreProtocol>(
+    public init<Store: StoreProtocol>(
         store: Store,
         get: @escaping (Store.Model) -> Value,
         tag: @escaping (Value) -> Store.Model.Action
